--- conflicted
+++ resolved
@@ -1,25 +1,20 @@
-import sys
-from DataProcess.TypeTransfer import Transfer
-from Workflow.LFM_workflow import run as lfm
-<<<<<<< HEAD
-from Workflow.KNN_workflow import run as knn
-=======
-from Workflow.FM_workflow import run as fm
->>>>>>> 29527a0d
-
-def choose():
-    arg = sys.argv[1]
-    if arg == 'lfm':
-        lfm()
-<<<<<<< HEAD
-    elif arg == 'knn':
-        knn()
-=======
-    elif arg == 'fm':
-        fm()
->>>>>>> 29527a0d
-    sys.exit()
-
-if __name__ == '__main__':
-    # Transfer().process()
+import sys
+from DataProcess.TypeTransfer import Transfer
+from Workflow.LFM_workflow import run as lfm
+from Workflow.FM_workflow import run as fm
+from Workflow.KNN_workflow import run as knn
+
+
+def choose():
+    arg = sys.argv[1]
+    if arg == 'lfm':
+        lfm()
+    elif arg == 'fm':
+        fm()
+    elif arg == 'knn':
+        knn()    
+    sys.exit()
+
+if __name__ == '__main__':
+    # Transfer().process()
     choose()